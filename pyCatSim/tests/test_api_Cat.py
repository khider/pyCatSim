--- conflicted
+++ resolved
@@ -91,7 +91,6 @@
         assert cat.hunger_level == 0
         assert cat.energy == 1  
 
-<<<<<<< HEAD
 class TestcatCatSleep:
     ''' Test for the sleep function '''
     
@@ -112,7 +111,7 @@
         
         if duration < 3:
             assert cat.energy == 0
-=======
+
 
 class TestcatCatFact:
     ''' Test for the give_fact function'''
@@ -135,7 +134,4 @@
         "The average house cat can run at speeds up to 30 mph.",
         "Cats meow only to communicate with humans."
     ]
-        
-
-
->>>>>>> b314bd36
+        