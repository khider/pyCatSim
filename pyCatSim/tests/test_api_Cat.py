#!/usr/bin/env python3
# -*- coding: utf-8 -*-
"""
Tests for Cat Class
"""

''' Tests for pyCatSim.api.cat.Cat

Naming rules:
1. class: Test{filename}{Class}{method} with appropriate camel case
2. function: test_{method}_t{test_id}
Notes on how to test:
0. Make sure [pytest](https://docs.pytest.org) has been installed: `pip install pytest`
1. execute `pytest {directory_path}` in terminal to perform all tests in all testing files inside the specified directory
2. execute `pytest {file_path}` in terminal to perform all tests in the specified file
3. execute `pytest {file_path}::{TestClass}::{test_method}` in terminal to perform a specific test class/method inside the specified file
4. after `pip install pytest-xdist`, one may execute "pytest -n 4" to test in parallel with number of workers specified by `-n`
5. for more details, see https://docs.pytest.org/en/stable/usage.html
'''

import pytest
import sys
from pyCatSim import Cat
from PIL import Image

class TestcatCatInit:
    ''' Test for Cat instantiation '''
     
    def test_init_t0(self):
         cat = Cat(name="Boots", color="tabby")
         assert cat.name == 'Boots'
         assert cat.color == 'tabby'
    
    def test_init_t1(self):
        cat=Cat(name="Boots", age=2, color="tabby", mood=2, hunger_level=-1,
                energy = 2, health = 3)
        assert cat.name == 'Boots'
        assert cat.color == 'tabby'
        assert cat.age == 2
        assert cat.mood == 2
        assert cat.hunger_level == -1
        assert cat.energy == 2
        assert cat.health == 3

class TestcatCatNoise:
    ''' Test for Cat noise'''
    @pytest.mark.parametrize(('noise','play'),
                             [
                                 ('meow', False),
                                 ('meow', True),
                                 ('purr', False),
                                 ('purr', True),
                                 ('hiss', False),
                                 ('hiss', True),
                                 ('chirrup', False),
                                 ('chirrup', True)
                            ]
                            )
    def test_noise_t0(self,noise,play):
        if sys.platform == "linux" and play is True:
            pytest.skip("Skipping sound playback test on Linux.")

        cat = Cat(name="Boots", color="tabby")
        if play is True:
            cat.make_noise(noise,play)
        else:
            v = cat.make_noise(noise,play)
            if noise == 'meow':
                assert v == 'Meow!'
            elif noise == 'purr':
                assert v == 'Purrr'
            elif noise == 'hiss':
                assert v == 'Hiss..'
            elif noise == 'chirrup':
                assert v == 'Chirrup'
    
    @pytest.mark.xfail
    def test_noise_t1(self, noise='speak'):
        cat = Cat(name="Boots", color="tabby")
        cat.make_noise()

class TestcatCatPlay:
    ''' Test for the play function'''
    
    def test_play_t0(self):
        cat=Cat(name="Boots", age=2, color="tabby", mood=2, hunger_level=-1,
                energy = 2, health = 3)
        
        cat.play()
        
        assert cat.mood == 3
        assert cat.hunger_level == 0
        assert cat.energy == 1

<<<<<<< HEAD
class TestcatCatBathe:
    ''' Test for the bathe function '''

    def test_bathe_t0(self):
        cat = Cat(name="Boots", mood=2, health=4)
        cat.bathe()
        assert cat.mood == 1
        assert cat.health == 5
=======

class TestcatCatShow:
    ''' Tests for the Cat.show() method '''

    def test_show_no_color_returns_image(self):
        """ test that show() returns an image when color is None (random) """
        cat = Cat(name="Boots", color=None)
        img = cat.show()
        assert isinstance(img, Image.Image)  # PIL image check

    @pytest.mark.parametrize("color", ['tabby', 'black', 'orange', 'tortoiseshell', 'tuxedo'])  # Example colors
    def test_show_with_color_returns_image(self, color):
        """ test that show() returns an image for specified color """
        cat = Cat(name="Boots", color=color)
        img = cat.show()
        assert isinstance(img, Image.Image)

    def test_show_invalid_color_raises(self):
        """ test that show() raises ValueError for invalid color """
        cat = Cat(name="Boots", color="invalid_color")
        with pytest.raises(ValueError):
            cat.show()  
>>>>>>> a53fb85f
		
class TestcatCatGroom:
    ''' Test for the groom function'''
    
    def test_groom_t0(self):
        cat=Cat(name="Boots", age=2, color="tabby", mood=2, hunger_level=-1,
                energy = 2, health = 3)
        
        cat.groom()
        
        assert cat.health == 4
        assert cat.mood == 3
        assert cat.energy == 1  

class TestcatCatEat:
    ''' Tests for the eat() method in the Cat class '''

    def test_eat_t0(self):
        """Test that eating decreases hunger and increases mood"""
        cat = Cat(name="Boots", color="tabby", hunger_level=2, mood=0)
        result = cat.eat()
        assert result['hunger_level'] == 1
        assert result['mood'] == 1
        assert cat.hunger_level == 1
        assert cat.mood == 1

    def test_eat_t1(self):
        """Test that hunger does not go below 0"""
        cat = Cat(name="Boots", color="tabby", hunger_level=0, mood=5)
        result = cat.eat()
        assert result['hunger_level'] == 0  # should not be negative
        assert result['mood'] == 6
        assert cat.hunger_level == 0
        assert cat.mood == 6

class TestcatCatSleep:
    ''' Test for the sleep function '''
    
    @pytest.mark.parametrize(('duration'),
                             [
                                 (0),
                                 (1),
                                 (4.4),
                                 pytest.param("kitty", marks=pytest.mark.xfail),
                                 pytest.param(-1, marks=pytest.mark.xfail),
                                 pytest.param(17, marks=pytest.mark.xfail)
                                 ]
                             )
    def test_sleep_t0(self, duration):
        cat = Cat(name="Boots", color="tabby")

        cat.sleep(duration)
        
        if duration < 3:
            assert cat.energy == 0


class TestcatCatFact:
    ''' Test for the give_fact function'''
    
    def test_give_fact_t0(self):
        cat=Cat(name="Boots", age=2, color="tabby", mood=2, hunger_level=-1,
                energy = 2, health = 3)
        
        cat.give_fact()

        assert cat.give_fact() in [
        "Cats sleep for 70% of their lives.",
        "A group of cats is called a clowder.",
        "Cats can rotate their ears 180 degrees.",
        "The world's oldest cat lived to be 38 years old.",
        "Cats have five toes on their front paws, but only four on the back.",
        "A cat can jump up to six times its length.",
        "Each cat's nose print is unique, like a human fingerprint.",
        "Cats use their whiskers to detect changes in their surroundings.",
        "The average house cat can run at speeds up to 30 mph.",
        "Cats meow only to communicate with humans."
    ]<|MERGE_RESOLUTION|>--- conflicted
+++ resolved
@@ -92,7 +92,6 @@
         assert cat.hunger_level == 0
         assert cat.energy == 1
 
-<<<<<<< HEAD
 class TestcatCatBathe:
     ''' Test for the bathe function '''
 
@@ -101,7 +100,7 @@
         cat.bathe()
         assert cat.mood == 1
         assert cat.health == 5
-=======
+
 
 class TestcatCatShow:
     ''' Tests for the Cat.show() method '''
@@ -124,7 +123,6 @@
         cat = Cat(name="Boots", color="invalid_color")
         with pytest.raises(ValueError):
             cat.show()  
->>>>>>> a53fb85f
 		
 class TestcatCatGroom:
     ''' Test for the groom function'''
