#!/usr/bin/env python3
# -*- coding: utf-8 -*-
"""
The cat module allows to create a Cat or a group of Cats (i.e. a Clowder)
"""


from ..utils import noises
from ..utils import facts

import difflib
import math

class Cat:
    
    """
    Represents a virtual cat with attributes like name, age, color, mood, hunger, energy, and health.
    
    Parameters
    ----------
    name : str
        The name of the cat.
    age : int, optional
        The age of the cat in years. Default is None.
    color : str, optional
        Coat color of the cat. Acceptable values are:
        'tabby', 'black', 'orange', 'tortoiseshell', and 'tuxedo'.
        Fuzzy matching is used to interpret close inputs. Default is None.
    mood : int, optional
        Mood level on a scale from -10 (grumpy) to 10 (ecstatic). Default is 0.
    hunger_level : int, optional
        Hunger level of the cat. Higher values indicate greater hunger. Default is 0.
    energy : int, optional
        Energy level of the cat. Default is 0.
    health : int, optional
        Health level of the cat. Default is 0.

    Attributes
    ----------
    name : str
        The name of the cat.
    age : int or None
        The age of the cat.
    color : str or None
        The interpreted or validated color of the cat.
    mood : int
        The cat's mood.
    hunger_level : int
        The cat's hunger level.
    energy : int
        The cat's energy level.
    health : int
        The cat's health level.
    
    
    Examples
    --------
    
    .. jupyter-execute::
        
        import pyCatSim as cats
        nutmeg = cats.Cat(name='Nutmeg', age = 3, color = 'tortoiseshell')
    
    """

    def give_fact(self):
        """
        calls ..utils.random_facts() and return a random fact about cats
        
        Returns
        -------
        str
            A fact randomly chosen from a pre-defined fact pool 
        --------
        
        .. jupyter-execute::
            
            import pyCatSim as cats
            nutmeg = cats.Cat(name='Nutmeg', age = 3, color = 'tortoiseshell')
            nutmeg.give_fact()
        """ 
        return facts.random_facts()
    
    def __init__(self, name, age=None, color=None, mood=0, hunger_level=0, 
                 energy=0, health=0):
        
        
        self.name = name
        self.age = age
        
        possible_colors = ['tabby', 'black', 'orange', 'tortoiseshell', 'tuxedo']

        if color:
            color_normalized = color.lower().strip()
            match = difflib.get_close_matches(color_normalized, possible_colors, n=1, cutoff=0.6)

            if match:
                self.color = match[0]
                print(f"Color '{color}' interpreted as '{self.color}'.")
            else:
                print(f"Invalid color '{color}'. Valid options are: {', '.join(possible_colors)}.")
                self.color = None
        
        self.mood = mood
        self.hunger_level = hunger_level
        self.energy = energy
        self.health = health
    
    def make_noise(self, noise='meow', play=False):
        """
        

        Parameters
        ----------
        noise : string, optional
            The sound the cat makes. Valid options include "meow", "purr", "chirrup", and "hiss". The default is 'meow'.

        play : bool, optional
            Whether to play the sound (True) or print out the sound (False). The default is False.

        Raises
        ------
        ValueError
            Raises an error if the sound is not valid

        Returns
        -------
        str
            The sound
        
        See also
        --------
        
        pyCatSim.utils.noises.meow: Simulates a cat meow
        
        pyCatSim.utils.noises.purr: Simulates a cat purr

        pyCatSim.utils.noises.hiss: Simulates a cat hiss
        
        pyCatSim.utils.noises.chirrup: Simulates a cat chirrup

        
        Examples
        --------
        
        .. jupyter-execute::
            
            import pyCatSim as cats
            nutmeg = cats.Cat(name='Nutmeg', age = 3, color = 'tortoiseshell')
            nutmeg.make_noise()

        """
        
        noise_func ={
            'meow':noises.meow,
            'purr':noises.purr,
            'hiss':noises.hiss,
            'chirrup':noises.chirrup}
    
        if noise in noise_func.keys():
            return noise_func[noise](play=play)
        else:
            raise ValueError(f"Invalid noise '{noise}'. Valid options: {', '.join(noise_func.keys())}")
        
        
    def play(self, mood_boost=1, hunger_boost=1, energy_boost=-1):
            
            """
            Simulates playtime with the cat.
        
            Parameters
            ----------
            mood_boost : int, optional
                How much mood improves from play. Must be an integer. Default is 1.
            hunger_boost : int, optional
                How much hunger increases from play. Must be a positive integer. Default is 1.
            energy_boost : int, optional
                How much energy decreases from play. Must be a negative integer. Default is -1.
        
            Raises
            ------
            TypeError
                If any of the arguments are not integers.
            ValueError
                If hunger_boost is not positive or energy_boost is not negative.
                
            Examples
            --------
            
            .. jupyter-execute::
                
                import pyCatSim as cats
                nutmeg = cats.Cat(name='Nutmeg', age = 3, color = 'tortoiseshell')
                nutmeg.play()
                
            
            """
            for arg_name, arg_value in {
                "mood_boost": mood_boost,
                "hunger_boost": hunger_boost,
                "energy_boost": energy_boost
            }.items():
                if not isinstance(arg_value, int):
                    raise TypeError(f"{arg_name} must be an integer.")
        
            if hunger_boost <= 0:
                raise ValueError("Cats always get hungry when playing! hunger_boost must be positive.")
            if energy_boost >= 0:
                raise ValueError("Cats always get tired when playing! energy_boost must be negative.")
        
            self.mood += mood_boost
            self.hunger_level += hunger_boost
            self.energy += energy_boost
<<<<<<< HEAD
    
    def sleep(self, duration=0):
        """
        Simulates the cat getting some sleep.

        Sleep() causes the cat to sleep for an optionally-specified duration (hrs; default=0).
        For every 3 hours the cat sleeps, its energy level increases increases by 1 (rounded down
        to the nearest integer). For example, having the cat sleeping for a duration of 5 hours raises
        its energy level by 1.

        Parameters
        ----------
        duration : int or float, optional
            Number of hours the cat sleeps. Must be an integer or float. The default is 0.

        Raises
        ------
        TypeError
            If duration is neither an integer nor float.
        ValueError
            If duration is not positive or is greater than 16.
        
        Examples
        --------
        
        ..jupyter-execute::
            
            import pyCatSim as cats
            nutmeg = cats.Cat(name='Nutmeg', age = 3, color = 'tortoiseshell')
            nutmeg.sleep(duration=5)

        """

        # Enforce duration type is int or float
        if type(duration) != int:
            if type(duration) != float:
                raise TypeError("duration must be an integer or float")

        # Enforce min (0 hrs) and max duration (16 hrs)
        if duration < 0:
            raise ValueError("Cats cannot sleep for negative hours. User-specified duration must be positive")
        if duration > 16:
            raise ValueError("Cats should not sleep for more than 16 hours. User-specified duration must be less than 16")

        # Cat gains 1 energy level for every 3 hours of sleep (rounded-down; floor())
        energy_boost = math.floor(duration/3)

        self.energy += energy_boost
=======
>>>>>>> b314bd36
<|MERGE_RESOLUTION|>--- conflicted
+++ resolved
@@ -211,7 +211,6 @@
             self.mood += mood_boost
             self.hunger_level += hunger_boost
             self.energy += energy_boost
-<<<<<<< HEAD
     
     def sleep(self, duration=0):
         """
@@ -260,5 +259,4 @@
         energy_boost = math.floor(duration/3)
 
         self.energy += energy_boost
-=======
->>>>>>> b314bd36
+
